use crate::common::Result;
use crate::LuminanceSource;

/// A simple luma8 source for bytes, supports cropping but not rotation
pub struct Luma8LuminanceSource {
    /// image dimension in form (x,y)
    dimensions: (u32, u32),
    /// image origin in the form (x,y)
    origin: (u32, u32),
    /// raw data for luma 8
    data: Vec<u8>,
    /// flag indicating if the underlying data needs to be inverted for use
    inverted: bool,
    /// original dimensions of the data, used to manage crop
    original_dimension: (u32, u32),
}
impl LuminanceSource for Luma8LuminanceSource {
    fn getRow(&self, y: usize) -> Vec<u8> {
        self.data
            .chunks_exact(self.original_dimension.0 as usize)
            .skip(y + self.origin.1 as usize)
            .take(1)
            .flatten()
            .skip(self.origin.0 as usize)
            .take(self.dimensions.0 as usize)
            .map(|byte| Self::invert_if_should(*byte, self.inverted))
            .collect()
    }

    fn getMatrix(&self) -> Vec<u8> {
        self.data
            .iter()
            .skip((self.original_dimension.0 * self.origin.1) as usize)
            .take((self.dimensions.1 * self.original_dimension.0) as usize)
            .collect::<Vec<&u8>>()
            .chunks_exact(self.original_dimension.0 as usize)
            .into_iter()
            .flat_map(|f| {
                f.iter()
                    .skip((self.origin.0) as usize)
                    .take(self.getWidth())
                    .copied()
            }) // flatten this all out
            .copied() // copy it over so that it's u8
            .map(|byte| Self::invert_if_should(byte, self.inverted))
            .collect() // collect into a vec
    }

    fn getWidth(&self) -> usize {
        self.dimensions.0 as usize
    }

    fn getHeight(&self) -> usize {
        self.dimensions.1 as usize
    }

    fn invert(&mut self) {
        self.inverted = !self.inverted;
    }

    fn isCropSupported(&self) -> bool {
        true
    }

    fn crop(
        &self,
        left: usize,
        top: usize,
        width: usize,
        height: usize,
    ) -> Result<Box<dyn LuminanceSource>> {
        Ok(Box::new(Self {
            dimensions: (width as u32, height as u32),
            origin: (left as u32, top as u32),
            data: self.data.clone(),
            inverted: self.inverted,
            original_dimension: self.original_dimension,
        }))
    }

    fn isRotateSupported(&self) -> bool {
        true
    }

    fn rotateCounterClockwise(&self) -> Result<Box<dyn LuminanceSource>> {
        let mut new_matrix = Self {
            dimensions: self.dimensions,
            origin: self.origin,
            data: self.data.clone(),
            inverted: self.inverted,
            original_dimension: self.original_dimension,
        };
        new_matrix.transpose();
        new_matrix.reverseColumns();
        Ok(Box::new(new_matrix))
    }

<<<<<<< HEAD
    fn rotateCounterClockwise45(&self) -> Result<Box<dyn LuminanceSource>, crate::Exceptions> {
        Err(crate::Exceptions::unsupportedOperationWith(
            "This luminance source does not support rotation by 45 degrees.",
        ))
=======
    fn rotateCounterClockwise45(&self) -> Result<Box<dyn LuminanceSource>> {
        Err(crate::Exceptions::UnsupportedOperationException(Some(
            "This luminance source does not support rotation by 45 degrees.".to_owned(),
        )))
>>>>>>> 118da166
    }
}

impl Luma8LuminanceSource {
    fn reverseColumns(&mut self) {
        for i in 0..self.getWidth() {
            let mut j = 0;
            let mut k = self.getWidth() - 1;
            while j < k {
                let offset_a = (self.getWidth() * i) + j;
                let offset_b = (self.getWidth() * i) + k;
                self.data.swap(offset_a, offset_b);
                j += 1;
                k -= 1;
            }
        }
    }

    fn transpose(&mut self) {
        for i in 0..self.getHeight() {
            for j in i..self.getWidth() {
                let offset_a = (self.getWidth() * i) + j;
                let offset_b = (self.getWidth() * j) + i;
                self.data.swap(offset_a, offset_b);
            }
        }
    }
}

impl Luma8LuminanceSource {
    pub fn new(source: Vec<u8>, width: u32, height: u32) -> Self {
        Self {
            dimensions: (width, height),
            origin: (0, 0),
            data: source,
            inverted: false,
            original_dimension: (width, height),
        }
    }

    #[inline(always)]
    fn invert_if_should(byte: u8, invert: bool) -> u8 {
        if invert {
            255 - byte
        } else {
            byte
        }
    }
}<|MERGE_RESOLUTION|>--- conflicted
+++ resolved
@@ -95,17 +95,10 @@
         Ok(Box::new(new_matrix))
     }
 
-<<<<<<< HEAD
-    fn rotateCounterClockwise45(&self) -> Result<Box<dyn LuminanceSource>, crate::Exceptions> {
-        Err(crate::Exceptions::unsupportedOperationWith(
-            "This luminance source does not support rotation by 45 degrees.",
-        ))
-=======
     fn rotateCounterClockwise45(&self) -> Result<Box<dyn LuminanceSource>> {
         Err(crate::Exceptions::UnsupportedOperationException(Some(
             "This luminance source does not support rotation by 45 degrees.".to_owned(),
         )))
->>>>>>> 118da166
     }
 }
 
